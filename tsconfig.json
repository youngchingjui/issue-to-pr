{
  "extends": "./tsconfig.base.json",
  "compilerOptions": {
    /* Modules */
    "module": "esnext",
    "moduleResolution": "bundler",
    /* Emit */
    "noEmit": true,
    /* Interop */
    "esModuleInterop": true,
    /* Language & Environment */
    "target": "ES2022",
    "lib": ["DOM", "DOM.iterable", "ES2022"],
    "jsx": "preserve",
    /* Paths */
    "baseUrl": ".",
    "paths": {
      "@/app/*": ["app/*"],
      "@/tailwind.config": ["tailwind.config"],
      "@/auth": ["auth"],
      "@/lib/*": ["lib/*"],
      "@/components/*": ["components/*"],
      "@/styles/*": ["styles/*"],
<<<<<<< HEAD
      "@shared/*": ["shared/src/*"],
=======
      "@shared/*": ["shared/src/*"], // @deprecated, migrate to using "@/shared/*" instead
>>>>>>> 94c02b06
      "@/shared/*": ["shared/src/*"]
    },

    /* TO SORT */
    "resolveJsonModule": true,
    "isolatedModules": true,
    "plugins": [
      {
        "name": "next"
      }
    ]
  },
  "include": [
    "app/**/*",
    "components/**/*",
    "styles/**/*",
    "lib/**/*",
    ".next/types/**/*.ts",
    "shared/dist/**/*.d.ts"
  ],
  "exclude": ["node_modules", "apps/**"]
}<|MERGE_RESOLUTION|>--- conflicted
+++ resolved
@@ -21,11 +21,7 @@
       "@/lib/*": ["lib/*"],
       "@/components/*": ["components/*"],
       "@/styles/*": ["styles/*"],
-<<<<<<< HEAD
-      "@shared/*": ["shared/src/*"],
-=======
       "@shared/*": ["shared/src/*"], // @deprecated, migrate to using "@/shared/*" instead
->>>>>>> 94c02b06
       "@/shared/*": ["shared/src/*"]
     },
 
