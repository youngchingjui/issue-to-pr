import { NextResponse } from "next/server"
import NextAuth from "next-auth"
import { JWT } from "next-auth/jwt"
import GithubProvider from "next-auth/providers/github"

import { redis } from "@/lib/redis"
import { refreshTokenWithLock } from "@/lib/utils/auth-utils"

export const runtime = "nodejs"

declare module "next-auth" {
  interface Session {
    token?: JWT
    authMethod?: "oauth" | "github-app"
  }
}

declare module "next-auth/jwt" {
  interface JWT {
    authMethod?: "oauth" | "github-app"
  }
}

function getRedirectBaseUrl() {
  // Vercel staging
  switch (process.env.NEXT_PUBLIC_VERCEL_TARGET_ENV) {
    case "production":
    case "development":
      return process.env.NEXT_PUBLIC_BASE_URL
    case "preview":
      return `https://${process.env.NEXT_PUBLIC_VERCEL_BRANCH_URL}`
    default:
      return "http://localhost:3000"
  }
}

export const { handlers, signIn, signOut, auth } = NextAuth({
  providers: [
    // Traditional OAuth provider for public repository access
    GithubProvider({
      id: "github-oauth",
      name: "GitHub OAuth",
      clientId: process.env.GITHUB_OAUTH_ID, // Regular OAuth app credentials
      clientSecret: process.env.GITHUB_OAUTH_SECRET,
      authorization: {
        url: "https://github.com/login/oauth/authorize",
        params: {
<<<<<<< HEAD
          scope: "read:user user:email repo",
          redirect_uri: `${getRedirectBaseUrl()}/api/auth/callback/github-oauth`,
=======
          scope: "read:user user:email repo workflow",
          redirect_uri: `${process.env.NEXT_PUBLIC_BASE_URL}/api/auth/callback/github-oauth`,
>>>>>>> b97e0fd7
        },
      },
    }),
    // GitHub App provider for installed repositories
    GithubProvider({
      id: "github-app",
      name: "GitHub App",
      clientId: process.env.GITHUB_APP_CLIENT_ID, // GitHub App credentials
      clientSecret: process.env.GITHUB_APP_CLIENT_SECRET,
      authorization: {
        url: "https://github.com/login/oauth/authorize",
        params: {
          client_id: process.env.GITHUB_APP_CLIENT_ID,
          redirect_uri: `${getRedirectBaseUrl()}/api/auth/callback/github-app`,
        },
      },
      userinfo: {
        url: "https://api.github.com/user",
        params: { installation_id: process.env.GITHUB_APP_INSTALLATION_ID },
      },
      profile(profile) {
        return {
          id: profile.id.toString(),
          name: profile.name || profile.login,
          email: profile.email,
          image: profile.avatar_url,
        }
      },
    }),
  ],
  callbacks: {
    async jwt({ token, account }) {
      if (account) {
        console.log("Auth info:", {
          provider: account.provider,
          type: account.type,
          tokenType: account.token_type,
          accessToken: !!account.access_token,
          scope: account.scope,
        })
        const newToken = {
          ...token,
          ...account,
          // Store which auth method was used
          authMethod:
            account.provider === "github-oauth" ? "oauth" : "github-app",
        }
        if (account.expires_in) {
          newToken.expires_at =
            Math.floor(Date.now() / 1000) + account.expires_in
        }

        await redis.set(`token_${token.sub}`, JSON.stringify(newToken), {
          ex: account.expires_in || 28800,
        })
        return newToken
      }

      if (
        token.expires_at &&
        (token.expires_at as number) < Date.now() / 1000
      ) {
        if (token.provider == "github") {
          try {
            return await refreshTokenWithLock(token)
          } catch (error) {
            console.error("Error refreshing token. Sign in again", error)
            // Use NextURL for proper URL handling
            const url = new URL(
              "/",
              process.env.NEXT_PUBLIC_BASE_URL || "http://localhost:3000"
            )
            return NextResponse.redirect(url)
          }
        }
        throw new Error("Token expired")
      }
      return token
    },
    async session({ session, token }) {
      session.token = token
      // Add auth method to session for frontend usage
      session.authMethod = token.authMethod
      return session
    },
  },
})<|MERGE_RESOLUTION|>--- conflicted
+++ resolved
@@ -45,13 +45,8 @@
       authorization: {
         url: "https://github.com/login/oauth/authorize",
         params: {
-<<<<<<< HEAD
-          scope: "read:user user:email repo",
-          redirect_uri: `${getRedirectBaseUrl()}/api/auth/callback/github-oauth`,
-=======
           scope: "read:user user:email repo workflow",
           redirect_uri: `${process.env.NEXT_PUBLIC_BASE_URL}/api/auth/callback/github-oauth`,
->>>>>>> b97e0fd7
         },
       },
     }),
