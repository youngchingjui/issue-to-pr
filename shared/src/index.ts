--- conflicted
+++ resolved
@@ -10,17 +10,11 @@
 export * from "@/shared/src/core/usecases/generateBranchName"
 export * from "@/shared/src/ui/IssueRow"
 export * from "@/shared/src/ui/Microphone"
+export * from "@/shared/src/ui/button"
 export type { LogMeta } from "@/shared/src/utils/telemetry"
 export {
   logEnd,
   logError,
   logStart,
   withTiming,
-<<<<<<< HEAD
-} from "@/shared/src/utils/telemetry"
-export * from "@/shared/src/ui/IssueRow"
-export * from "@/shared/src/ui/Microphone"
-export * from "@/shared/src/ui/button"
-=======
-} from "@/shared/src/utils/telemetry"
->>>>>>> b99d1b9b
+} from "@/shared/src/utils/telemetry"