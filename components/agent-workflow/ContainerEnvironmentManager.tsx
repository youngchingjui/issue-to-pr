"use client"

<<<<<<< HEAD
import { useEffect, useState } from "react"
=======
import { useState } from "react"

>>>>>>> 5e3f7fe8
import { Button } from "@/components/ui/button"
import { Card, CardContent, CardHeader, CardTitle } from "@/components/ui/card"
<<<<<<< HEAD
import { getRunningContainers } from "@/lib/actions/docker"
=======
import {
  Table,
  TableBody,
  TableCell,
  TableHead,
  TableHeader,
  TableRow,
} from "@/components/ui/table"
>>>>>>> 5e3f7fe8

interface ContainerEnv {
  id: string
  name: string
  image: string
  status: string
}

export default function ContainerEnvironmentManager() {
  const [containers, setContainers] = useState<ContainerEnv[]>([])
<<<<<<< HEAD

  const refreshContainers = async () => {
    const result = await getRunningContainers()
    setContainers(result)
=======
  const [activeId, setActiveId] = useState<string | null>(null)

  const stopContainer = (id: string) => {
    setContainers((prev) => {
      const updated = prev.filter((c) => c.id !== id)
      if (activeId === id) {
        setActiveId(updated[0]?.id ?? null)
      }
      return updated
    })
>>>>>>> 5e3f7fe8
  }

  useEffect(() => {
    refreshContainers()
  }, [])

  return (
    <Card>
      <CardHeader className="flex items-center justify-between">
        <CardTitle>Running Containers</CardTitle>
        <Button size="sm" onClick={refreshContainers}>
          Refresh
        </Button>
      </CardHeader>
      <CardContent className="space-y-4">
        <Table>
          <TableHeader>
            <TableRow>
              <TableHead>Name</TableHead>
              <TableHead>Image</TableHead>
              <TableHead>Status</TableHead>
            </TableRow>
          </TableHeader>
          <TableBody>
            {containers.map((c) => (
              <TableRow key={c.id}>
                <TableCell>{c.name}</TableCell>
                <TableCell>{c.image}</TableCell>
<<<<<<< HEAD
                <TableCell>{c.status}</TableCell>
=======
                <TableCell>{c.mounts.join(", ")}</TableCell>
                <TableCell>{c.workdir}</TableCell>
                <TableCell>{c.running ? "Running" : "Stopped"}</TableCell>
                <TableCell className="text-right">
                  <Button size="sm" onClick={() => stopContainer(c.id)}>
                    Shut Down
                  </Button>
                </TableCell>
>>>>>>> 5e3f7fe8
              </TableRow>
            ))}
            {containers.length === 0 && (
              <TableRow>
                <TableCell colSpan={3} className="text-center text-sm text-muted-foreground">
                  No running containers
                </TableCell>
              </TableRow>
            )}
          </TableBody>
        </Table>
      </CardContent>
    </Card>
  )
}<|MERGE_RESOLUTION|>--- conflicted
+++ resolved
@@ -1,16 +1,9 @@
 "use client"
 
-<<<<<<< HEAD
 import { useEffect, useState } from "react"
-=======
-import { useState } from "react"
 
->>>>>>> 5e3f7fe8
 import { Button } from "@/components/ui/button"
 import { Card, CardContent, CardHeader, CardTitle } from "@/components/ui/card"
-<<<<<<< HEAD
-import { getRunningContainers } from "@/lib/actions/docker"
-=======
 import {
   Table,
   TableBody,
@@ -19,7 +12,7 @@
   TableHeader,
   TableRow,
 } from "@/components/ui/table"
->>>>>>> 5e3f7fe8
+import { getRunningContainers } from "@/lib/actions/docker"
 
 interface ContainerEnv {
   id: string
@@ -30,23 +23,10 @@
 
 export default function ContainerEnvironmentManager() {
   const [containers, setContainers] = useState<ContainerEnv[]>([])
-<<<<<<< HEAD
 
   const refreshContainers = async () => {
     const result = await getRunningContainers()
     setContainers(result)
-=======
-  const [activeId, setActiveId] = useState<string | null>(null)
-
-  const stopContainer = (id: string) => {
-    setContainers((prev) => {
-      const updated = prev.filter((c) => c.id !== id)
-      if (activeId === id) {
-        setActiveId(updated[0]?.id ?? null)
-      }
-      return updated
-    })
->>>>>>> 5e3f7fe8
   }
 
   useEffect(() => {
@@ -75,23 +55,15 @@
               <TableRow key={c.id}>
                 <TableCell>{c.name}</TableCell>
                 <TableCell>{c.image}</TableCell>
-<<<<<<< HEAD
                 <TableCell>{c.status}</TableCell>
-=======
-                <TableCell>{c.mounts.join(", ")}</TableCell>
-                <TableCell>{c.workdir}</TableCell>
-                <TableCell>{c.running ? "Running" : "Stopped"}</TableCell>
-                <TableCell className="text-right">
-                  <Button size="sm" onClick={() => stopContainer(c.id)}>
-                    Shut Down
-                  </Button>
-                </TableCell>
->>>>>>> 5e3f7fe8
               </TableRow>
             ))}
             {containers.length === 0 && (
               <TableRow>
-                <TableCell colSpan={3} className="text-center text-sm text-muted-foreground">
+                <TableCell
+                  colSpan={3}
+                  className="text-center text-sm text-muted-foreground"
+                >
                   No running containers
                 </TableCell>
               </TableRow>
