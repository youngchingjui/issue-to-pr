--- conflicted
+++ resolved
@@ -14,13 +14,8 @@
       "@/styles/*": ["styles/*"],
       "@/lib/*": ["lib/*"],
       "@/__tests__/*": ["__tests__/*"],
-<<<<<<< HEAD
-      "@/shared/*": ["shared/src/*"],
-      "@shared/*": ["shared/src/*"],
-=======
       "@shared/*": ["shared/src/*"], // @deprecated: use "@/shared/*" instead
       "@/shared/*": ["shared/src/*"],
->>>>>>> a7f0a70c
       "@workers/*": ["apps/workers/src/*"]
     }
   },
