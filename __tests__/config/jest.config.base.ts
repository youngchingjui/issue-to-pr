--- conflicted
+++ resolved
@@ -11,11 +11,7 @@
     "^@shared/(.*)$": "<rootDir>/shared/src/$1",
     "^shared/(.*)$": "<rootDir>/shared/src/$1",
     "^@workers/(.*)$": "<rootDir>/apps/workers/src/$1",
-<<<<<<< HEAD
-    "^@/(adapters|entities|lib|ports|providers|services|ui|usecases|utils)(/.*)$":
-=======
     "^@/(adapters|entities|ports|providers|services|ui|usecases|utils)(/.*)?$":
->>>>>>> 9205a4ee
       "<rootDir>/shared/src/$1$2",
     "^@/(.*)$": "<rootDir>/$1",
   },
