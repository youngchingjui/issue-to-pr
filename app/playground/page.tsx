"use server"
const DEFAULT_TOOLS = [
  "apply_patch",
  "manage_branch",
  "commit_changes",
  "container_exec",
  "create_pull_request",
  "file_check",
  "get_file_content",
  "get_issue",
  "create_issue_comment",
  "ripgrep_search",
  "sync_branch_to_remote",
  "write_file",
]

<<<<<<< HEAD
import AgentWorkflowClient from "@/components/playground/AgentWorkflowClient"
=======
import { auth } from "@/auth"
import AgentWorkflowClient from "@/components/agent-workflow/AgentWorkflowClient"
import OAuthTokenCard from "@/components/auth/OAuthTokenCard"
>>>>>>> e0b480a5

export default async function PlaygroundPage() {
  const session = await auth()
  const token = session?.token?.access_token as string | undefined

  return (
    <div className="space-y-8 px-4 py-8 md:container md:mx-auto">
      {token ? <OAuthTokenCard token={token} /> : null}
      <AgentWorkflowClient defaultTools={DEFAULT_TOOLS} />
    </div>
  )
}<|MERGE_RESOLUTION|>--- conflicted
+++ resolved
@@ -14,13 +14,9 @@
   "write_file",
 ]
 
-<<<<<<< HEAD
+import { auth } from "@/auth"
+import OAuthTokenCard from "@/components/auth/OAuthTokenCard"
 import AgentWorkflowClient from "@/components/playground/AgentWorkflowClient"
-=======
-import { auth } from "@/auth"
-import AgentWorkflowClient from "@/components/agent-workflow/AgentWorkflowClient"
-import OAuthTokenCard from "@/components/auth/OAuthTokenCard"
->>>>>>> e0b480a5
 
 export default async function PlaygroundPage() {
   const session = await auth()
