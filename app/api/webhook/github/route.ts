--- conflicted
+++ resolved
@@ -281,7 +281,36 @@
         break
       }
 
-<<<<<<< HEAD
+      case "installation": {
+        const r = InstallationPayloadSchema.safeParse(payload)
+        if (!r.success) {
+          console.error(
+            "[ERROR] Invalid installation payload",
+            r.error.flatten()
+          )
+          return new Response("Invalid payload", { status: 400 })
+        }
+        const parsedPayload = r.data
+        const installationId = String(parsedPayload.installation.id)
+        await revalidateUserInstallationReposCache({ installationId })
+        break
+      }
+
+      case "installation_repositories": {
+        const r = InstallationRepositoriesPayloadSchema.safeParse(payload)
+        if (!r.success) {
+          console.error(
+            "[ERROR] Invalid installation_repositories payload",
+            r.error.flatten()
+          )
+          return new Response("Invalid payload", { status: 400 })
+        }
+        const parsedPayload = r.data
+        const installationId = String(parsedPayload.installation.id)
+        await revalidateUserInstallationReposCache({ installationId })
+        break
+      }
+
       case "repository": {
         const r = RepositoryPayloadSchema.safeParse(payload)
         if (!r.success) {
@@ -297,35 +326,6 @@
             // Ignore other repository actions
             break
         }
-=======
-      case "installation": {
-        const r = InstallationPayloadSchema.safeParse(payload)
-        if (!r.success) {
-          console.error(
-            "[ERROR] Invalid installation payload",
-            r.error.flatten()
-          )
-          return new Response("Invalid payload", { status: 400 })
-        }
-        const parsedPayload = r.data
-        const installationId = String(parsedPayload.installation.id)
-        await revalidateUserInstallationReposCache({ installationId })
-        break
-      }
-
-      case "installation_repositories": {
-        const r = InstallationRepositoriesPayloadSchema.safeParse(payload)
-        if (!r.success) {
-          console.error(
-            "[ERROR] Invalid installation_repositories payload",
-            r.error.flatten()
-          )
-          return new Response("Invalid payload", { status: 400 })
-        }
-        const parsedPayload = r.data
-        const installationId = String(parsedPayload.installation.id)
-        await revalidateUserInstallationReposCache({ installationId })
->>>>>>> 10349c6c
         break
       }
 
