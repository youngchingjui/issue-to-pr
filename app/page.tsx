import Features from "@/components/landing-page/Features"
import Footer from "@/components/landing-page/Footer"
<<<<<<< HEAD
import GetStarted from "@/components/landing-page/GetStarted"
import Header from "@/components/landing-page/Header"
=======
>>>>>>> dc145d66
import Hero from "@/components/landing-page/Hero"
import Pricing from "@/components/landing-page/Pricing"
import Steps from "@/components/landing-page/Steps"
import GridBackground from "@/components/ui/grid-background"

export default function LandingPage() {
  return (
<<<<<<< HEAD
    <div className="min-h-screen bg-[#F9FAFB] text-[#0f0f0f]">
      <Header />
=======
    <div className="min-h-screen bg-gradient-to-br from-stone-100 via-amber-50 to-orange-50 text-stone-800">
>>>>>>> dc145d66
      <main>
        <GridBackground>
          <Hero />
          <Features />
          <Steps />
          <Pricing />
          <GetStarted />
        </GridBackground>
      </main>
      <Footer />
    </div>
  )
}<|MERGE_RESOLUTION|>--- conflicted
+++ resolved
@@ -1,10 +1,6 @@
 import Features from "@/components/landing-page/Features"
 import Footer from "@/components/landing-page/Footer"
-<<<<<<< HEAD
 import GetStarted from "@/components/landing-page/GetStarted"
-import Header from "@/components/landing-page/Header"
-=======
->>>>>>> dc145d66
 import Hero from "@/components/landing-page/Hero"
 import Pricing from "@/components/landing-page/Pricing"
 import Steps from "@/components/landing-page/Steps"
@@ -12,12 +8,7 @@
 
 export default function LandingPage() {
   return (
-<<<<<<< HEAD
     <div className="min-h-screen bg-[#F9FAFB] text-[#0f0f0f]">
-      <Header />
-=======
-    <div className="min-h-screen bg-gradient-to-br from-stone-100 via-amber-50 to-orange-50 text-stone-800">
->>>>>>> dc145d66
       <main>
         <GridBackground>
           <Hero />
