--- conflicted
+++ resolved
@@ -18,28 +18,6 @@
   const session = await auth()
   if (session?.token?.access_token) {
     return new Octokit({ auth: session.token.access_token })
-<<<<<<< HEAD
-  } else {
-    // Fallback to GitHub App authentication
-    // TODO: Uncomment this when shipping the project
-    // const app = new App({
-    //   appId: process.env.GITHUB_APP_ID,
-    //   privateKey: getPrivateKeyFromFile(),
-    // })
-
-    // Assuming you have the installation ID from the webhook or other source
-    const installationId = getInstallationId()
-
-    if (!installationId) {
-      console.log("No installation ID found")
-      return null
-    }
-
-    return (await app.getInstallationOctokit(
-      Number(installationId)
-    )) as unknown as Octokit // Removes extra properties for pagination and retry capabilities
-=======
->>>>>>> dc145d66
   }
 
   // Skip GitHub App authentication in development
