import { Octokit } from "@octokit/rest"
import * as fs from "fs"
import { App } from "octokit"

import { auth } from "@/auth"
import { getInstallationId } from "@/lib/utils-server"

function getPrivateKeyFromFile(): string {
  const privateKeyPath = process.env.GITHUB_APP_PRIVATE_KEY_PATH
  if (!privateKeyPath) {
    throw new Error("GITHUB_APP_PRIVATE_KEY_PATH is not set")
  }
  return fs.readFileSync(privateKeyPath, "utf8")
}

export default async function getOctokit(): Promise<Octokit> {
  // Try to authenticate using user session
  const session = await auth()
  console.log("Session:", {
    hasToken: !!session?.token,
    hasAccessToken: !!session?.token?.access_token,
    env: process.env.NODE_ENV,
  })

  if (session?.token?.access_token) {
    console.log("Creating Octokit client with token info:", {
      tokenType: session.token.token_type,
      scope: session.token.scope,
      expiresAt: session.token.expires_at,
    })

    const octokit = new Octokit({ auth: session.token.access_token })

    // Test the token's permissions
    try {
      const { data: user } = await octokit.rest.users.getAuthenticated()
      console.log("Authenticated as:", {
        login: user.login,
        type: user.type,
        scopes:
          typeof session.token.scope === "string"
            ? session.token.scope.split(" ")
            : [],
      })
    } catch (error) {
      console.error("Failed to get authenticated user:", error)
    }

    return octokit
  }

<<<<<<< HEAD
  // Skip GitHub App authentication in development
  if (process.env.NODE_ENV === "development") {
    console.log(
      "No OAuth token found and skipping GitHub App authentication in development"
    )
    throw new Error(
      "No authentication method available. Please ensure you are logged in."
    )
=======
  // Fallback to GitHub App authentication
  try {
    const privateKey = getPrivateKeyFromFile()
    const app = new App({
      appId: process.env.GITHUB_APP_ID,
      privateKey,
    })

    // Assuming you have the installation ID from the webhook or other source
    const installationId = getInstallationId()
    if (!installationId) {
      return null
    }

    return (await app.getInstallationOctokit(
      Number(installationId)
    )) as unknown as Octokit // Removes extra properties for pagination and retry capabilities
  } catch (error) {
    console.error("[ERROR] Failed to setup GitHub App authentication:", error)
    return null
>>>>>>> a237a040
  }
}<|MERGE_RESOLUTION|>--- conflicted
+++ resolved
@@ -49,16 +49,6 @@
     return octokit
   }
 
-<<<<<<< HEAD
-  // Skip GitHub App authentication in development
-  if (process.env.NODE_ENV === "development") {
-    console.log(
-      "No OAuth token found and skipping GitHub App authentication in development"
-    )
-    throw new Error(
-      "No authentication method available. Please ensure you are logged in."
-    )
-=======
   // Fallback to GitHub App authentication
   try {
     const privateKey = getPrivateKeyFromFile()
@@ -79,6 +69,5 @@
   } catch (error) {
     console.error("[ERROR] Failed to setup GitHub App authentication:", error)
     return null
->>>>>>> a237a040
   }
 }