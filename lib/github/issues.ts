--- conflicted
+++ resolved
@@ -52,11 +52,7 @@
     throw new Error("Invalid repository format. Expected 'owner/repo'")
   }
   const comments = await octokit.issues.listComments({
-<<<<<<< HEAD
-    owner: user?.login,
-=======
     owner,
->>>>>>> a237a040
     repo,
     issue_number: issueNumber,
   })
