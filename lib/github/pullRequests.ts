--- conflicted
+++ resolved
@@ -14,16 +14,11 @@
   branch: string
 }) {
   const octokit = await getOctokit()
-<<<<<<< HEAD
-  const user = await getGithubUser()
-  const userName = user?.login
-=======
   const [owner, repo] = repoFullName.split("/")
   if (!owner || !repo) {
     throw new Error("Invalid repository format. Expected 'owner/repo'")
   }
 
->>>>>>> a237a040
   const pr = await octokit.pulls.list({
     owner,
     repo,
@@ -62,11 +57,7 @@
   }
 
   const pullRequest = await octokit.pulls.create({
-<<<<<<< HEAD
-    owner: user?.login,
-=======
     owner,
->>>>>>> a237a040
     repo,
     title,
     body: fullBody,
