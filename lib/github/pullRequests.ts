--- conflicted
+++ resolved
@@ -405,7 +405,6 @@
       })
   )
 
-<<<<<<< HEAD
   return response.data
 }
 
@@ -629,8 +628,6 @@
   const nodes =
     response.repository?.pullRequest?.closingIssuesReferences?.nodes || []
   return nodes.map((n) => n.number)
-=======
-  return pullRequest
 }
 
 export async function trackMergedPRs({
@@ -668,5 +665,4 @@
 
   // Set up an interval to periodically check for merged PRs
   setInterval(checkMergedPRs, interval);
->>>>>>> 4f8d8ae3
 }