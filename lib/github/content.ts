--- conflicted
+++ resolved
@@ -29,11 +29,7 @@
       throw new Error("Invalid repository format. Expected 'owner/repo'")
     }
     const file = await octokit.repos.getContent({
-<<<<<<< HEAD
-      owner: user?.login,
-=======
       owner,
->>>>>>> a237a040
       repo,
       path,
       ref: branch,
@@ -130,11 +126,7 @@
 
   try {
     await octokit.repos.getBranch({
-<<<<<<< HEAD
-      owner: user?.login,
-=======
       owner,
->>>>>>> a237a040
       repo,
       branch,
     })
