--- conflicted
+++ resolved
@@ -27,22 +27,14 @@
   try {
     // Get the latest commit SHA of the base branch
     const { data: baseBranchData } = await octokit.repos.getBranch({
-<<<<<<< HEAD
-      owner: user?.login,
-=======
       owner,
->>>>>>> a237a040
       repo,
       branch: baseBranch,
     })
 
     // Create a new branch
     await octokit.git.createRef({
-<<<<<<< HEAD
-      owner: user?.login,
-=======
       owner,
->>>>>>> a237a040
       repo,
       ref: `refs/heads/${branch}`,
       sha: baseBranchData.commit.sha,
