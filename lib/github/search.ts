"use server"

import getOctokit, { getGraphQLClient } from "@/lib/github"
import { IssueOrderField, SearchCodeItem } from "@/lib/types/github"

export type IssueState = "OPEN" | "CLOSED"

export type OrderDirection = "ASC" | "DESC"

export interface SearchReposWithIssuesParams {
  topic?: string
  maxStars?: number
  minStars?: number
  language?: string
  issueLabel?: string
  state: IssueState
  perPage?: number
  page?: number
  createdAfter?: string // ISO date string
  sort: IssueOrderField
  order: OrderDirection
}

export async function searchCode({
  repoFullName,
  query,
}: {
  repoFullName: string
  query: string
}): Promise<Partial<SearchCodeItem>[]> {
  const octokit = await getOctokit()
  if (!octokit) {
    throw new Error("No octokit found")
  }
  const response = await octokit.rest.search.code({
    q: `${query} repo:${repoFullName}`,
  })
<<<<<<< HEAD
  return response.data.items
}

export interface SearchIssuesResult {
  issues: Array<{
    id: string
    number: number
    title: string
    body: string
    state: IssueState
    createdAt: string
    updatedAt: string
    url: string
    comments: number
    labels: Array<{
      id: string
      name: string
      color: string
    }>
    author: {
      login: string
    }
    repository: {
      nameWithOwner: string
      description: string | null
      stargazersCount: number
      url: string
    }
  }>
  totalIssuesFound: number
  hasNextPage: boolean
  page: number
}

interface GraphQLIssueSearchResponse {
  search: {
    issueCount: number
    pageInfo: {
      hasNextPage: boolean
      endCursor: string | null
    }
    nodes: Array<{
      id: string
      number: number
      title: string
      body: string
      state: IssueState
      createdAt: string
      updatedAt: string
      url: string
      comments: {
        totalCount: number
      }
      labels: {
        nodes: Array<{
          id: string
          name: string
          color: string
        }>
      }
      author: {
        login: string
      }
      repository: {
        nameWithOwner: string
        description: string | null
        stargazerCount: number
        url: string
      }
    }>
  }
}

export async function searchAllIssuesGraphQL({
  topic,
  maxStars,
  minStars,
  language,
  issueLabel,
  state = "OPEN",
  perPage = 25,
  page = 1,
  createdAfter,
  sort = "CREATED",
  order = "DESC",
}: SearchReposWithIssuesParams): Promise<SearchIssuesResult> {
  const graphqlWithAuth = await getGraphQLClient()
  if (!graphqlWithAuth) {
    throw new Error("Could not initialize GraphQL client")
  }

  // Construct issue search query
  let searchQuery = "is:issue"

  // Add state filter
  if (state === "OPEN") searchQuery += " is:open"
  if (state === "CLOSED") searchQuery += " is:closed"

  // Add label filter
  if (issueLabel) searchQuery += ` label:${issueLabel}`

  // Add date filter
  if (createdAfter) searchQuery += ` created:>=${createdAfter}`

  // Add language filter (applies to the repository)
  if (language) searchQuery += ` language:${language}`

  // Add sorting to the search query
  const sortField = sort.toLowerCase().replace("_", "-")
  searchQuery += ` sort:${sortField}-${order.toLowerCase()}`

  // Construct the GraphQL query focusing on issues directly
  const query = `
    query SearchIssues(
      $searchQuery: String!,
      $perPage: Int!,
      $cursor: String
    ) {
      search(query: $searchQuery, type: ISSUE, first: $perPage, after: $cursor) {
        issueCount
        pageInfo {
          hasNextPage
          endCursor
        }
        nodes {
          ... on Issue {
            id
            number
            title
            body
            state
            createdAt
            updatedAt
            url
            comments {
              totalCount
            }
            labels(first: 10) {
              nodes {
                id
                name
                color
              }
            }
            author {
              login
            }
            repository {
              nameWithOwner
              description
              stargazerCount
              url
            }
          }
        }
      }
    }
  `

  // Prepare variables for the query
  const cursor =
    page > 1 ? (btoa(`cursor:${(page - 1) * perPage}`) as string) : null
  const variables = {
    searchQuery,
    perPage,
    cursor,
  }

  try {
    const response = await graphqlWithAuth<GraphQLIssueSearchResponse>(
      query,
      variables
    )

    // We can filter by stars after the search
    // If minStars or maxStars is specified, filter the results locally
    let filteredIssues = response.search.nodes

    if (minStars !== undefined || maxStars !== undefined) {
      filteredIssues = response.search.nodes.filter((issue) => {
        const stars = issue.repository.stargazerCount
        if (minStars !== undefined && stars < minStars) return false
        if (maxStars !== undefined && stars > maxStars) return false
        return true
      })
    }

    return {
      issues: filteredIssues.map((issue) => ({
        id: issue.id,
        number: issue.number,
        title: issue.title,
        body: issue.body,
        state: issue.state,
        createdAt: issue.createdAt,
        updatedAt: issue.updatedAt,
        url: issue.url,
        comments: issue.comments?.totalCount ?? 0,
        labels:
          issue.labels?.nodes?.map((label) => ({
            id: label.id,
            name: label.name,
            color: label.color,
          })) ?? [],
        author: {
          login: issue.author?.login ?? "unknown",
        },
        repository: {
          nameWithOwner: issue.repository.nameWithOwner,
          description: issue.repository.description,
          stargazersCount: issue.repository.stargazerCount,
          url: issue.repository.url,
        },
      })),
      totalIssuesFound: response.search.issueCount,
      hasNextPage: response.search.pageInfo.hasNextPage,
      page,
    }
  } catch (error) {
    console.error("Error searching issues:", error)
    throw error
  }
=======
  
  // Filter the result items to include only the specified fields
  const filteredItems = response.data.items.map(item => ({
    name: item.name,
    path: item.path,
    sha: item.sha,
    description: item.description,
    repository: {
      full_name: item.repository.full_name,
    },
  }))

  return filteredItems
>>>>>>> c6ed90c2
}<|MERGE_RESOLUTION|>--- conflicted
+++ resolved
@@ -35,8 +35,19 @@
   const response = await octokit.rest.search.code({
     q: `${query} repo:${repoFullName}`,
   })
-<<<<<<< HEAD
-  return response.data.items
+  
+  // Filter the result items to include only the specified fields
+  const filteredItems = response.data.items.map(item => ({
+    name: item.name,
+    path: item.path,
+    sha: item.sha,
+    description: item.description,
+    repository: {
+      full_name: item.repository.full_name,
+    },
+  }))
+
+  return filteredItems
 }
 
 export interface SearchIssuesResult {
@@ -258,19 +269,4 @@
     console.error("Error searching issues:", error)
     throw error
   }
-=======
-  
-  // Filter the result items to include only the specified fields
-  const filteredItems = response.data.items.map(item => ({
-    name: item.name,
-    path: item.path,
-    sha: item.sha,
-    description: item.description,
-    repository: {
-      full_name: item.repository.full_name,
-    },
-  }))
-
-  return filteredItems
->>>>>>> c6ed90c2
 }