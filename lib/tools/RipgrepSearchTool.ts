--- conflicted
+++ resolved
@@ -123,10 +123,6 @@
   mode: z
     .enum(["literal", "regex"])
     .optional()
-<<<<<<< HEAD
-    .default("literal")
-=======
->>>>>>> 07562dbe
     .describe("Search mode: 'literal' (default, safer) or 'regex'"),
 })
 
@@ -149,25 +145,15 @@
   follow: boolean
   mode: "literal" | "regex"
 }): string {
-<<<<<<< HEAD
-  // Sanitize the query using shellEscape so it's safe for shell execution
-  let command = `rg --line-number --max-filesize 200K -C 3 --heading -n `
-=======
   // Assemble the base ripgrep command. All option flags MUST appear before the
   // search pattern; otherwise, ripgrep will treat them as PATH arguments and
   // the command can hang or yield unexpected results.
   let command = `rg --line-number --max-filesize 200K -C 3 --heading -n`
->>>>>>> 07562dbe
 
   if (mode === "literal") {
     command += " -F" // use literal/fixed-string mode
   }
 
-<<<<<<< HEAD
-  command += `${query}`
-
-=======
->>>>>>> 07562dbe
   if (ignoreCase) command += " -i"
   if (hidden) command += " --hidden"
   if (follow) command += " -L"
