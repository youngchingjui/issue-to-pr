--- conflicted
+++ resolved
@@ -71,7 +71,6 @@
   return dirPath
 }
 
-<<<<<<< HEAD
 export async function getFileContent(filePath: string) {
   try {
     const file = await fs.readFile(filePath)
@@ -95,14 +94,9 @@
 
   // Write the file
   await fs.writeFile(fullPath, content, "utf-8")
-=======
-export async function getFileContent(baseDir: string, filePath: string) {
-  const file = await fs.readFile(path.join(baseDir, filePath))
-  return file.toString()
 }
 
 export function fileExists(filePath: string): boolean {
   // Check if a file exists
   return existsSync(filePath);
->>>>>>> fe1a6849
 }